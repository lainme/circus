try:
    import ctypes
except MemoryError:
    # selinux execmem denial
    # https://bugzilla.redhat.com/show_bug.cgi?id=488396
    ctypes = None       # NOQA
except ImportError:
    # Python on Solaris compiled with Sun Studio doesn't have ctypes
    ctypes = None       # NOQA

import sys
import errno
import os
import subprocess
import signal
import time
import shlex
import warnings
try:
    import resource
except ImportError:
    resource = None     # NOQA

from psutil import (Popen, STATUS_ZOMBIE, STATUS_DEAD, NoSuchProcess,
                    AccessDenied)

from shlex import quote
from circus.sockets import CircusSocket
from circus.util import (get_info, to_uid, to_gid, debuglog, get_working_dir,
                         ObjectDict, replace_gnu_args, get_default_gid,
                         get_username_from_uid, IS_WINDOWS)
from circus import logger
from circus.pipe import make_pipe


_INFOLINE = ("%(pid)s  %(cmdline)s %(username)s %(nice)s %(mem_info1)s "
             "%(mem_info2)s %(cpu)s %(mem)s %(ctime)s")


RUNNING = 0
DEAD_OR_ZOMBIE = 1
UNEXISTING = 2
OTHER = 3


# psutil < 2.x compat
def get_children(proc, recursive=False):
    try:
        return proc.children(recursive)
    except AttributeError:
        return proc.get_children(recursive)


def get_memory_info(proc):
    try:
        return proc.memory_info()
    except AttributeError:
        return proc.get_memory_info()


def get_cpu_percent(proc, **kw):
    try:
        return proc.cpu_percent(**kw)
    except AttributeError:
        return proc.get_cpu_percent(**kw)


def get_memory_percent(proc):
    try:
        return proc.memory_percent()
    except AttributeError:
        return proc.get_memory_percent()


def get_cpu_times(proc):
    try:
        return proc.cpu_times()
    except AttributeError:
        return proc.get_cpu_times()


def get_nice(proc):
    try:
        return proc.nice()
    except (AttributeError, TypeError):
        return proc.get_nice()


def get_cmdline(proc):
    try:
        return proc.cmdline()
    except TypeError:
        return proc.cmdline


def get_create_time(proc):
    try:
        return proc.create_time()
    except TypeError:
        return proc.create_time


def get_username(proc):
    try:
        return proc.username()
    except TypeError:
        return proc.username


def get_status(proc):
    try:
        return proc.status()
    except TypeError:
        return proc.status


class Process(object):
    """Wraps a process.

    Options:

    - **wid**: the process unique identifier. This value will be used to
      replace the *$WID* string in the command line if present.

    - **cmd**: the command to run. May contain any of the variables available
      that are being passed to this class. They will be replaced using the
      python format syntax.

    - **args**: the arguments for the command to run. Can be a list or
      a string. If **args** is  a string, it's splitted using
      :func:`shlex.split`. Defaults to None.

    - **executable**: When executable is given, the first item in
      the args sequence obtained from **cmd** is still treated by most
      programs as the command name, which can then be different from the
      actual executable name. It becomes the display name for the executing
      program in utilities such as **ps**.

    - **working_dir**: the working directory to run the command in. If
      not provided, will default to the current working directory.

    - **shell**: if *True*, will run the command in the shell
      environment. *False* by default. **warning: this is a
      security hazard**.

    - **uid**: if given, is the user id or name the command should run
      with. The current uid is the default.

    - **gid**: if given, is the group id or name the command should run
      with. The current gid is the default.

    - **env**: a mapping containing the environment variables the command
      will run with. Optional.

    - **rlimits**: a mapping containing rlimit names and values that will
      be set before the command runs.

    - **use_fds**: if True, will not close the fds in the subprocess. Must be
      be set to True on Windows if stdout or stderr are redirected.
      default: False.

    - **pipe_stdout**: if True, will open a PIPE on stdout. default: True.

    - **pipe_stderr**: if True, will open a PIPE on stderr. default: True.

    - **close_child_stdin**: If True, redirects the child process' stdin
      to /dev/null after the fork. default: True.

    - **close_child_stdout**: If True, redirects the child process' stdout
      to /dev/null after the fork. default: False.

    - **close_child_stderr**: If True, redirects the child process' stdout
      to /dev/null after the fork. default: False.
    """
    def __init__(self, name, wid, cmd, args=None, working_dir=None,
                 shell=False, uid=None, gid=None, env=None, rlimits=None,
                 executable=None, use_fds=False, watcher=None, spawn=True,
                 pipe_stdout=True, pipe_stderr=True, close_child_stdin=True,
                 close_child_stdout=False, close_child_stderr=False):

        self.name = name
        self.wid = wid
        self.cmd = cmd
        self.args = args
        self.working_dir = working_dir or get_working_dir()
        self.shell = shell
        if uid:
            self.uid = to_uid(uid)
            self.username = get_username_from_uid(self.uid)
        else:
            self.username = None
            self.uid = None
        self.gid = to_gid(gid) if gid else None
        self.env = env or {}
        self.rlimits = rlimits or {}
        self.executable = executable
        self.use_fds = use_fds
        self.watcher = watcher
        self.pipe_stdout = pipe_stdout
        self.pipe_stderr = pipe_stderr
        self.close_child_stdin = close_child_stdin
        self.close_child_stdout = close_child_stdout
        self.close_child_stderr = close_child_stderr
        self.stopping = False
        # sockets created before fork, should be let go after.
        self._sockets = []
        self._worker = None
        self.redirected = False
        self.started = 0

        if self.uid is not None and self.gid is None:
            self.gid = get_default_gid(self.uid)

        if IS_WINDOWS:
            self.use_fds = True

        if spawn:
            self.spawn()

    def _null_streams(self, streams):
        devnull = os.open(os.devnull, os.O_RDWR)
        try:
            for stream in streams:
                if not hasattr(stream, 'fileno'):
                    # we're probably dealing with a file-like
                    continue
                try:
                    stream.flush()
                    os.dup2(devnull, stream.fileno())
                except IOError:
                    # some streams, like stdin - might be already closed.
                    pass
        finally:
            os.close(devnull)

    def _get_sockets_fds(self):
        """Returns sockets dict. If this worker's cmd indicates use of
        a SO_REUSEPORT socket, a new socket is created and bound. This
        new socket's FD replaces original socket's FD in returned dict.
        This method populates `self._sockets` list. This list should be
        let go after `fork()`.
        """
        sockets_fds = None

        if self.watcher is not None and self.watcher.sockets is not None:
            sockets_fds = self.watcher._get_sockets_fds()
            reuseport_sockets = tuple((sn, s) for (sn, s)
                                      in self.watcher.sockets.items()
                                      if s.so_reuseport)

            for sn, s in reuseport_sockets:
                # watcher.cmd uses this reuseport socket
                if 'circus.sockets.%s' % sn in self.watcher.cmd:
                    sock = CircusSocket.load_from_config(s._cfg)
                    sock.bind_and_listen()
                    # replace original socket's fd
                    sockets_fds[sn] = sock.fileno()
                    # keep new socket until fork returns
                    self._sockets.append(sock)

        return sockets_fds

    def _get_stdin_socket_fd(self):
        if self.watcher is not None:
            return self.watcher._get_stdin_socket_fd()

    def spawn(self):
        self.started = time.time()
        sockets_fds = self._get_sockets_fds()

        args = self.format_args(sockets_fds=sockets_fds)

        def preexec():
            streams = []

            if self.close_child_stdin:
                streams.append(sys.stdin)

            if self.close_child_stdout:
                streams.append(sys.stdout)

            if self.close_child_stderr:
                streams.append(sys.stderr)

            self._null_streams(streams)
            os.setsid()

            if resource:
                for limit, value in self.rlimits.items():
                    res = getattr(
                        resource, 'RLIMIT_%s' % limit.upper(), None
                    )
                    if res is None:
                        raise ValueError('unknown rlimit "%s"' % limit)

                    # TODO(petef): support hard/soft limits

                    # for the NOFILE limit, if we fail to set an unlimited
                    # value then check the existing hard limit because we
                    # probably can't bypass it due to a kernel limit - so just
                    # assume that the caller means they want to use the kernel
                    # limit when they pass the unlimited value. This is better
                    # than failing to start the process and forcing the caller
                    # to always be aware of what the kernel configuration is.
                    # If they do pass in a real limit value, then we'll just
                    # raise the failure as they should know that their
                    # expectations couldn't be met.
                    # TODO - we can't log here as this occurs in the child
                    # process after the fork but it would be very good to
                    # notify the admin of the situation somehow.
                    retry = False
                    try:
                        resource.setrlimit(res, (value, value))
                    except ValueError:
                        if res == resource.RLIMIT_NOFILE and \
                                value == resource.RLIM_INFINITY:
                            _soft, value = resource.getrlimit(res)
                            retry = True
                        else:
                            raise
                    if retry:
                        resource.setrlimit(res, (value, value))

            if self.gid:
                try:
                    os.setgid(self.gid)
                except OverflowError:
                    if not ctypes:
                        raise
                    # versions of python < 2.6.2 don't manage unsigned int for
                    # groups like on osx or fedora
                    os.setgid(-ctypes.c_int(-self.gid).value)

                if self.username is not None:
                    try:
                        os.initgroups(self.username, self.gid)
                    except (OSError, AttributeError):
                        # not support on Mac or 2.6
                        pass

            if self.uid:
                os.setuid(self.uid)

            stdin_socket_fd = self._get_stdin_socket_fd()
            if stdin_socket_fd is not None:
                os.dup2(stdin_socket_fd, 0)

        extra = {}
        if IS_WINDOWS:
            # On Windows we can't use a pre-exec function
            preexec_fn = None
            extra['creationflags'] = subprocess.CREATE_NEW_PROCESS_GROUP
        else:
            preexec_fn = preexec

        stdout = None
        stderr = None
        if self.pipe_stdout:
            stdout, extra['stdout'] = make_pipe()

        if self.pipe_stderr:
            stderr, extra['stderr'] = make_pipe()

        try:
            self._worker = Popen(args, cwd=self.working_dir,
                                 shell=self.shell, preexec_fn=preexec_fn,
                                 env=self.env, close_fds=not self.use_fds,
                                 executable=self.executable, **extra)
        finally:
            if 'stdout' in extra:
                extra['stdout'].close()

            if 'stderr' in extra:
                extra['stderr'].close()

        self._worker.stderr = stderr
        self._worker.stdout = stdout

        # let go of sockets created only for self._worker to inherit
        self._sockets = []

    def format_args(self, sockets_fds=None):
        """ It's possible to use environment variables and some other variables
        that are available in this context, when spawning the processes.
        """
        logger.debug('cmd: ' + self.cmd)
        logger.debug('args: ' + str(self.args))

        current_env = ObjectDict(self.env.copy())

        format_kwargs = {
            'wid': self.wid, 'shell': self.shell, 'args': self.args,
            'env': current_env, 'working_dir': self.working_dir,
            'uid': self.uid, 'gid': self.gid, 'rlimits': self.rlimits,
            'executable': self.executable, 'use_fds': self.use_fds}

        if sockets_fds is not None:
            format_kwargs['sockets'] = sockets_fds

        if self.watcher is not None:
            for option in self.watcher.optnames:
                if option not in format_kwargs\
                        and hasattr(self.watcher, option):
                    format_kwargs[option] = getattr(self.watcher, option)

        cmd = replace_gnu_args(self.cmd, **format_kwargs)

        if '$WID' in cmd or (self.args and '$WID' in self.args):
            msg = "Using $WID in the command is deprecated. You should use "\
                  "the python string format instead. In your case, this "\
                  "means replacing the $WID in your command by $(WID)."

            warnings.warn(msg, DeprecationWarning)
            self.cmd = cmd.replace('$WID', str(self.wid))

        if self.args is not None:
<<<<<<< HEAD
            if isinstance(self.args, str):
                args = shlex.split(replace_gnu_args(
                    self.args, **format_kwargs))
=======
            if isinstance(self.args, string_types):
                args = shlex.split(bytestring(replace_gnu_args(
                    self.args, **format_kwargs)), posix=not IS_WINDOWS)
>>>>>>> 0a702145
            else:
                args = [replace_gnu_args(arg, **format_kwargs)
                        for arg in self.args]
            args = shlex.split(cmd, posix=not IS_WINDOWS) + args
        else:
            args = shlex.split(cmd, posix=not IS_WINDOWS)

        def unquote(cmd):
            if cmd.startswith('"') and cmd.endswith('"'):
                return cmd[1:-1]
            elif cmd.startswith("'") and cmd.endswith("'"):
                return cmd[1:-1]
            else:
                return cmd

        args = [unquote(cmd) for cmd in args]

        if self.shell:
            # subprocess.Popen(shell=True) implies that 1st arg is the
            # requested command, remaining args are applied to sh.
            args = [' '.join(quote(arg) for arg in args)]
            shell_args = format_kwargs.get('shell_args', None)
            if shell_args and IS_WINDOWS:
                logger.warn("shell_args won't apply for "
                            "windows platforms: %s", shell_args)
            elif isinstance(shell_args, str):
                args += shlex.split(replace_gnu_args(
                    shell_args, **format_kwargs))
            elif shell_args:
                args += [replace_gnu_args(arg, **format_kwargs)
                         for arg in shell_args]

        elif format_kwargs.get('shell_args', False):
            logger.warn("shell_args is defined but won't be used "
                        "in this context: %s", format_kwargs['shell_args'])
        logger.debug("process args: %s", args)
        return args

    def returncode(self):
        return self._worker.returncode

    @debuglog
    def poll(self):
        return self._worker.poll()

    @debuglog
    def is_alive(self):
        return self.poll() is None

    @debuglog
    def send_signal(self, sig):
        """Sends a signal **sig** to the process."""
        logger.debug("sending signal %s to %s" % (sig, self.pid))
        if os.name == 'nt':
            return os.kill(self._worker.pid, sig)
        else:
            return self._worker.send_signal(sig)

    @debuglog
    def stop(self):
        """Stop the process and close stdout/stderr

        If the corresponding process is still here
        (normally it's already killed by the watcher),
        a SIGTERM is sent, then a SIGKILL after 1 second.

        The shutdown process (SIGTERM then SIGKILL) is
        normally taken by the watcher. So if the process
        is still there here, it's a kind of bad behavior
        because the graceful timeout won't be respected here.
        """
        try:
            try:
                if self.is_alive():
                    try:
                        return self._worker.terminate()
                    except AccessDenied:
                        # It can happen on Windows if the process
                        # dies after poll returns (unlikely)
                        pass
            finally:
                self.close_output_channels()
        except NoSuchProcess:
            pass

    def close_output_channels(self):
        if self._worker.stderr is not None:
            self._worker.stderr.close()
        if self._worker.stdout is not None:
            self._worker.stdout.close()

    def wait(self, timeout=None):
        """
        Wait for the process to terminate, in the fashion
        of waitpid.

        Accepts a timeout in seconds.
        """
        self._worker.wait(timeout)

    def age(self):
        """Return the age of the process in seconds."""
        return time.time() - self.started

    def info(self):
        """Return process info.

        The info returned is a mapping with these keys:

        - **mem_info1**: Resident Set Size Memory in bytes (RSS)
        - **mem_info2**: Virtual Memory Size in bytes (VMS).
        - **cpu**: % of cpu usage.
        - **mem**: % of memory usage.
        - **ctime**: process CPU (user + system) time in seconds.
        - **pid**: process id.
        - **username**: user name that owns the process.
        - **nice**: process niceness (between -20 and 20)
        - **cmdline**: the command line the process was run with.
        """
        try:
            info = get_info(self._worker)
        except NoSuchProcess:
            return "No such process (stopped?)"

        info["age"] = self.age()
        info["started"] = self.started
        info["children"] = []
        info['wid'] = self.wid
        for child in get_children(self._worker):
            info["children"].append(get_info(child))

        return info

    def children(self, recursive=False):
        """Return a list of children pids."""
        return [child.pid for child in get_children(self._worker, recursive)]

    def is_child(self, pid):
        """Return True is the given *pid* is a child of that process."""
        pids = [child.pid for child in get_children(self._worker)]
        if pid in pids:
            return True
        return False

    @debuglog
    def send_signal_child(self, pid, signum):
        """Send signal *signum* to child *pid*."""
        children = dict((child.pid, child)
                        for child in get_children(self._worker))
        try:
            children[pid].send_signal(signum)
        except KeyError:
            raise NoSuchProcess(pid)

    @debuglog
    def send_signal_children(self, signum, recursive=False):
        """Send signal *signum* to all children."""
        for child in get_children(self._worker, recursive):
            try:
                child.send_signal(signum)
            except OSError as e:
                if e.errno != errno.ESRCH:
                    raise

    @property
    def status(self):
        """Return the process status as a constant

        - RUNNING
        - DEAD_OR_ZOMBIE
        - UNEXISTING
        - OTHER
        """
        try:
            if get_status(self._worker) in (STATUS_ZOMBIE, STATUS_DEAD):
                return DEAD_OR_ZOMBIE
        except NoSuchProcess:
            return UNEXISTING

        if self._worker.is_running():
            return RUNNING
        return OTHER

    @property
    def pid(self):
        """Return the *pid*"""
        return self._worker.pid

    @property
    def stdout(self):
        """Return the *stdout* stream"""
        return self._worker.stdout

    @property
    def stderr(self):
        """Return the *stdout* stream"""
        return self._worker.stderr

    def __eq__(self, other):
        return self is other

    def __lt__(self, other):
        return self.started < other.started

    def __gt__(self, other):
        return self.started > other.started
<|MERGE_RESOLUTION|>--- conflicted
+++ resolved
@@ -414,15 +414,9 @@
             self.cmd = cmd.replace('$WID', str(self.wid))
 
         if self.args is not None:
-<<<<<<< HEAD
             if isinstance(self.args, str):
                 args = shlex.split(replace_gnu_args(
-                    self.args, **format_kwargs))
-=======
-            if isinstance(self.args, string_types):
-                args = shlex.split(bytestring(replace_gnu_args(
-                    self.args, **format_kwargs)), posix=not IS_WINDOWS)
->>>>>>> 0a702145
+                    self.args, **format_kwargs), posix=not IS_WINDOWS)
             else:
                 args = [replace_gnu_args(arg, **format_kwargs)
                         for arg in self.args]
