--- conflicted
+++ resolved
@@ -122,12 +122,8 @@
         self.stdout_stream = stdout_stream
         self.stderr_stream = stderr_stream
         self.stdout_redirector = self.stderr_redirector = None
-<<<<<<< HEAD
-
-=======
         self.max_retry = max_retry
         self._options = options
->>>>>>> 39562b80
         self.optnames = ("numprocesses", "warmup_delay", "working_dir",
                          "uid", "gid", "send_hup", "shell", "env", "max_retry",
                          "cmd", "args", "graceful_timeout", "executable",
