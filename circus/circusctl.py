# -*- coding: utf-8 -
import argparse
import getopt
import json
import sys
import traceback

# import pygments if here
try:
    import pygments     # NOQA
    from pygments.lexers import get_lexer_for_mimetype
    from pygments.formatters import TerminalFormatter
except ImportError:
    pygments = False    # NOQA

from circus.client import CircusClient
from circus.consumer import CircusConsumer
from circus.commands import get_commands
from circus.exc import CallError, ArgumentError
<<<<<<< HEAD


globalopts = [
    ('', 'endpoint', "", "connection endpoint"),
    ('', 'timeout', 5, "connection timeout"),
    ('', 'json', False, "output to JSON"),
    ('', 'prettify', False, "prettify output"),
    ('h', 'help', None, "display help and exit"),
    ('v', 'version', None, "display version and exit"),
    ('', 'ssh', "", "SSH server")
]
=======
from circus.util import DEFAULT_ENDPOINT_SUB, DEFAULT_ENDPOINT_DEALER
>>>>>>> 66ac1b53


def prettify(jsonobj, prettify=True):
    """ prettiffy JSON output """
    if not prettify:
        return json.dumps(jsonobj)

    json_str = json.dumps(jsonobj, indent=2, sort_keys=True)
    if pygments:
        try:
            lexer = get_lexer_for_mimetype("application/json")
            return pygments.highlight(json_str, lexer, TerminalFormatter())
        except:
            pass

    return json_str


class _Help(argparse.HelpFormatter):

    commands = None

    def _metavar_formatter(self, action, default_metavar):
        if action.dest != 'command':
            return super(_Help, self)._metavar_formatter(action,
                       default_metavar)

        commands = self.commands.items()
        commands.sort()
        max_len = max([len(name) for name, help in commands])

        output = []
        for name, cmd in commands:
            output.append('\t%-*s\t%s' % (max_len, name, cmd.short))

        def format(tuple_size):
            res = '\n'.join(output)
            return (res, ) * tuple_size

        return format

    def start_section(self, heading):
        if heading == 'positional arguments':
            heading = 'Commands'
        super(_Help, self).start_section(heading)


def _get_switch_str(opt):
    """
    Output just the '-r, --rev [VAL]' part of the option string.
    """
    if opt[2] is None or opt[2] is True or opt[2] is False:
        default = ""
    else:
        default = "[VAL]"
    if opt[0]:
        # has a short and long option
        return "-%s, --%s %s" % (opt[0], opt[1], default)
    else:
        # only has a long option
        return "--%s %s" % (opt[1], default)


class ControllerApp(object):

    def __init__(self):
        self.commands = get_commands()
        _Help.commands = self.commands
        self.options = {
            'endpoint': {'default': None, 'help': 'connection endpoint'},
            'timeout': {'default': 5, 'help': 'connection timeout'},
            'json': {'default': False, 'action': 'store_true',
                     'help': 'output to JSON'},
            'prettify': {'default': False, 'action': 'store_true',
                         'help': 'prettify output'},
            'version': {'default': False, 'action': 'store_true',
                        'help': 'display version and exit'}
        }

    def run(self, args):
        try:
            sys.exit(self.dispatch(args))
        except getopt.GetoptError as e:
            print("Error: %s\n" % str(e))
            self.display_help()
            sys.exit(2)
        except CallError as e:
            sys.stderr.write("%s\n" % str(e))
            sys.exit(1)
        except ArgumentError as e:
            sys.stderr.write("%s\n" % str(e))
            sys.exit(1)
        except KeyboardInterrupt:
            sys.exit(1)
        except Exception, e:
            sys.stderr.write(traceback.format_exc())
            sys.exit(1)

    def get_globalopts(self, args):
        globalopts = {}
        for option in self.options:
            globalopts[option] = getattr(args, option)
        return globalopts

    def dispatch(self, args):
        usage = '%(prog)s [options] command [args]'
        parser = argparse.ArgumentParser(
                description="Controls a Circus daemon",
                formatter_class=_Help, usage=usage)

        for option in self.options:
            parser.add_argument('--' + option, **self.options[option])

        parser.add_argument('command', nargs="?", choices=self.commands)
        parser.add_argument('args', nargs="*", help=argparse.SUPPRESS)

        args = parser.parse_args()
        globalopts = self.get_globalopts(args)
        opts = {}

<<<<<<< HEAD
        endpoint = globalopts.get('endpoint')
        if not endpoint:
            if cmd.msg_type == "sub":
                endpoint = "tcp://127.0.0.1:5556"
            else:
                endpoint = "tcp://127.0.0.1:5555"

        timeout = globalopts.get("timeout", 5.0)
        msg = cmd.message(*args, **opts)

        ssh_server = globalopts.get('ssh')

        return getattr(self, "handle_%s" % cmd.msg_type)(cmd, globalopts,
                msg, endpoint, timeout, ssh_server)

    def display_help(self, *args, **opts):
        if opts.get('version', False):
            self.display_version(*args, **opts)

        if len(args) >= 1:
            if args[0] in  self.commands:
                cmd = self.commands[args[0]]
                print(cmd.desc)
            return 0

        print("usage: circusctl [--version] [--endpoint=<endpoint>]")
        print("                 [--timeout=<timeout>] [--json]")
        print("                 [--ssh=<ssh_server>]")
        print("                 [--prettify] [--help]")
        print("                 <command> [<args>]")
        print("")
        print("Commands:")
        commands = sorted([name for name in self.commands] + ["help"])

        max_len = len(max(commands, key=len))
        for name in commands:
            if name == "help":
                desc = "Get help on a command"
                print("\t%-*s\t%s" % (max_len, name, desc))
=======
        if args.version:
            return self.display_version()
        else:
            if args.command not in self.commands:
                msg = 'Unknown command %r' % args.command
                msg += '\nPossible values: %s' % ', '.join(self.commands)
                parser.print_help()
                sys.exit(0)
>>>>>>> 66ac1b53
            else:
                cmd = self.commands[args.command]
                if args.endpoint is None:
                    if cmd.msg_type == 'sub':
                        args.endpoint = DEFAULT_ENDPOINT_SUB
                    else:
                        args.endpoint = DEFAULT_ENDPOINT_DEALER
                msg = cmd.message(*args.args, **opts)
                handler = getattr(self, "handle_%s" % cmd.msg_type)
                return handler(cmd, globalopts, msg, args.endpoint,
                               int(args.timeout))

    def display_version(self, *args, **opts):
        from circus import __version__
        print(__version__)
        return 0

    def handle_sub(self, cmd, opts, topics, endpoint, timeout, ssh_server):
        consumer = CircusConsumer(topics, endpoint=endpoint)
        for topic, msg in consumer:
            print("%s: %s" % (topic, msg))
        return 0

    def _console(self, client, cmd, opts, msg):
        if opts['json']:
            return prettify(client.call(msg), prettify=opts['prettify'])
        else:
            return cmd.console_msg(client.call(msg))

    def handle_dealer(self, cmd, opts, msg, endpoint, timeout, ssh_server):
        client = CircusClient(endpoint=endpoint, timeout=timeout, ssh_server=ssh_server)
        try:
            if isinstance(msg, list):
                for i, command in enumerate(msg):
                    clm = self._console(client, command['cmd'], opts,
                                        command['msg'])
                    print("%s: %s" % (i, clm))
            else:
                print(self._console(client, cmd, opts, msg))
        except CallError as e:
            sys.stderr.write(str(e) + " Try to raise the --timeout value\n")
            return 1
        finally:
            client.stop()
        return 0


def main():
    controller = ControllerApp()
    controller.run(sys.argv[1:])

if __name__ == '__main__':
    main()<|MERGE_RESOLUTION|>--- conflicted
+++ resolved
@@ -17,21 +17,7 @@
 from circus.consumer import CircusConsumer
 from circus.commands import get_commands
 from circus.exc import CallError, ArgumentError
-<<<<<<< HEAD
-
-
-globalopts = [
-    ('', 'endpoint', "", "connection endpoint"),
-    ('', 'timeout', 5, "connection timeout"),
-    ('', 'json', False, "output to JSON"),
-    ('', 'prettify', False, "prettify output"),
-    ('h', 'help', None, "display help and exit"),
-    ('v', 'version', None, "display version and exit"),
-    ('', 'ssh', "", "SSH server")
-]
-=======
 from circus.util import DEFAULT_ENDPOINT_SUB, DEFAULT_ENDPOINT_DEALER
->>>>>>> 66ac1b53
 
 
 def prettify(jsonobj, prettify=True):
@@ -107,6 +93,7 @@
                      'help': 'output to JSON'},
             'prettify': {'default': False, 'action': 'store_true',
                          'help': 'prettify output'},
+            'ssh': {'default': None, 'help': 'SSH Server'},
             'version': {'default': False, 'action': 'store_true',
                         'help': 'display version and exit'}
         }
@@ -152,47 +139,6 @@
         globalopts = self.get_globalopts(args)
         opts = {}
 
-<<<<<<< HEAD
-        endpoint = globalopts.get('endpoint')
-        if not endpoint:
-            if cmd.msg_type == "sub":
-                endpoint = "tcp://127.0.0.1:5556"
-            else:
-                endpoint = "tcp://127.0.0.1:5555"
-
-        timeout = globalopts.get("timeout", 5.0)
-        msg = cmd.message(*args, **opts)
-
-        ssh_server = globalopts.get('ssh')
-
-        return getattr(self, "handle_%s" % cmd.msg_type)(cmd, globalopts,
-                msg, endpoint, timeout, ssh_server)
-
-    def display_help(self, *args, **opts):
-        if opts.get('version', False):
-            self.display_version(*args, **opts)
-
-        if len(args) >= 1:
-            if args[0] in  self.commands:
-                cmd = self.commands[args[0]]
-                print(cmd.desc)
-            return 0
-
-        print("usage: circusctl [--version] [--endpoint=<endpoint>]")
-        print("                 [--timeout=<timeout>] [--json]")
-        print("                 [--ssh=<ssh_server>]")
-        print("                 [--prettify] [--help]")
-        print("                 <command> [<args>]")
-        print("")
-        print("Commands:")
-        commands = sorted([name for name in self.commands] + ["help"])
-
-        max_len = len(max(commands, key=len))
-        for name in commands:
-            if name == "help":
-                desc = "Get help on a command"
-                print("\t%-*s\t%s" % (max_len, name, desc))
-=======
         if args.version:
             return self.display_version()
         else:
@@ -201,7 +147,6 @@
                 msg += '\nPossible values: %s' % ', '.join(self.commands)
                 parser.print_help()
                 sys.exit(0)
->>>>>>> 66ac1b53
             else:
                 cmd = self.commands[args.command]
                 if args.endpoint is None:
@@ -212,7 +157,7 @@
                 msg = cmd.message(*args.args, **opts)
                 handler = getattr(self, "handle_%s" % cmd.msg_type)
                 return handler(cmd, globalopts, msg, args.endpoint,
-                               int(args.timeout))
+                               int(args.timeout), args.ssh)
 
     def display_version(self, *args, **opts):
         from circus import __version__
@@ -232,7 +177,8 @@
             return cmd.console_msg(client.call(msg))
 
     def handle_dealer(self, cmd, opts, msg, endpoint, timeout, ssh_server):
-        client = CircusClient(endpoint=endpoint, timeout=timeout, ssh_server=ssh_server)
+        client = CircusClient(endpoint=endpoint, timeout=timeout,
+                                ssh_server=ssh_server)
         try:
             if isinstance(msg, list):
                 for i, command in enumerate(msg):
