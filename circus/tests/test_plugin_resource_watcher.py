--- conflicted
+++ resolved
@@ -86,7 +86,7 @@
                            '_resource_watcher.test.under_memory')
         yield self.stop_arbiter()
 
-<<<<<<< HEAD
+    @gen_test
     def test_resource_watcher_max_mem_abs(self):
         config = {'loop_rate': 0.1, 'max_mem_abs': '30M'}
 
@@ -121,6 +121,7 @@
             _statsd = run_plugin(ResourceWatcher, config)
             assert len(w) == numws - 1
 
+    @gen_test
     def test_resource_watcher_min_mem_abs(self):
         config = {'loop_rate': 0.1, 'min_mem_abs': '100G'}
 
@@ -155,9 +156,7 @@
             _statsd = run_plugin(ResourceWatcher, config)
             assert len(w) == numws - 1
 
-=======
     @gen_test
->>>>>>> 5cbb9681
     def test_resource_watcher_max_cpu(self):
         yield self.start_arbiter(fqn)
         async_poll_for(self.test_file, 'START')
