--- conflicted
+++ resolved
@@ -731,26 +731,21 @@
                 arbiter = self.arbiter
             elif hasattr(self, "_exclusive_running_command"):
                 arbiter = self
-<<<<<<< HEAD
             if arbiter._exclusive_running_command is not None:
                 raise ConflictError("arbiter is already running %s command"
                                     % arbiter._exclusive_running_command)
 
             arbiter._exclusive_running_command = name
-=======
-            if arbiter is not None:
-                if arbiter._exclusive_running_command is not None:
-                    raise ConflictError("arbiter is already running %s command"
-                                        % arbiter._exclusive_running_command)
-                arbiter._exclusive_running_command = name
->>>>>>> 9824baab
-            resp = f(self, *args, **kwargs)
-            if isinstance(resp, concurrent.Future):
-                cb = functools.partial(_synchronized_cb, arbiter)
-                resp.add_done_callback(cb)
-            else:
-                if arbiter is not None:
-                    arbiter._exclusive_running_command = None
+            resp = None
+            try:
+                resp = f(self, *args, **kwargs)
+            finally:
+                if isinstance(resp, concurrent.Future):
+                    cb = functools.partial(_synchronized_cb, arbiter)
+                    resp.add_done_callback(cb)
+                else:
+                    if arbiter is not None:
+                        arbiter._exclusive_running_command = None
             return resp
         return wrapper
     return real_decorator
