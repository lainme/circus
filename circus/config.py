import glob
import operator
import os
import sys
import signal
import warnings
from fnmatch import fnmatch
try:
    import resource
except ImportError:
    resource = None     # NOQA

from circus import logger
from circus.util import (DEFAULT_ENDPOINT_DEALER, DEFAULT_ENDPOINT_SUB,
                         DEFAULT_ENDPOINT_MULTICAST, DEFAULT_ENDPOINT_STATS,
                         StrictConfigParser, replace_gnu_args, to_signum,
                         to_bool)


def watcher_defaults():
    return {
        'name': '',
        'cmd': '',
        'args': '',
        'numprocesses': 1,
        'warmup_delay': 0,
        'executable': None,
        'working_dir': None,
        'on_demand': False,
        'shell': False,
        'uid': None,
        'gid': None,
        'send_hup': False,
        'stop_signal': signal.SIGTERM,
        'stop_children': False,
        'max_retry': 5,
        'graceful_timeout': 30,
        'rlimits': dict(),
        'stderr_stream': dict(),
        'stdout_stream': dict(),
        'priority': 0,
        'use_sockets': False,
        'singleton': False,
        'copy_env': False,
        'copy_path': False,
        'hooks': dict(),
        'respawn': True,
        'autostart': True}


class DefaultConfigParser(StrictConfigParser):

    def __init__(self, *args, **kw):
        StrictConfigParser.__init__(self, *args, **kw)
        self._env = dict(os.environ)

    def set_env(self, env):
        self._env = dict(env)

    def get(self, section, option, **kwargs):
        res = StrictConfigParser.get(self, section, option, **kwargs)
        return replace_gnu_args(res, env=self._env)

    def items(self, section, noreplace=False):
        items = StrictConfigParser.items(self, section)
        if noreplace:
            return items

        return [(key, replace_gnu_args(value, env=self._env))
                for key, value in items]

    def dget(self, section, option, default=None, type=str):
        if not self.has_option(section, option):
            return default

        value = self.get(section, option)

        if type is int:
            value = int(value)
        elif type is bool:
            value = to_bool(value)
        elif type is float:
            value = float(value)
        elif type is not str:
            raise NotImplementedError()

        return value


def rlimit_value(val):
    if resource is not None and (val is None or len(val) == 0):
        return resource.RLIM_INFINITY
    else:
        return int(val)


def read_config(config_path):
    cfg = DefaultConfigParser()
    with open(config_path) as f:
        if hasattr(cfg, 'read_file'):
            cfg.read_file(f)
        else:
            cfg.readfp(f)

    current_dir = os.path.dirname(config_path)

    # load included config files
    includes = []

    def _scan(filename, includes):
        if os.path.abspath(filename) != filename:
            filename = os.path.join(current_dir, filename)

        paths = glob.glob(filename)
        if paths == []:
            logger.warn('%r does not lead to any config. Make sure '
                        'include paths are relative to the main config '
                        'file' % filename)
        includes += paths

    for include_file in cfg.dget('circus', 'include', '').split():
        _scan(include_file, includes)

    for include_dir in cfg.dget('circus', 'include_dir', '').split():
        _scan(os.path.join(include_dir, '*.ini'), includes)

    logger.debug('Reading config files: %s' % includes)
    return cfg, [config_path] + cfg.read(includes)


def get_config(config_file):
    if not os.path.exists(config_file):
        raise IOError("the configuration file %r does not exist\n" %
                      config_file)

    cfg, cfg_files_read = read_config(config_file)
    dget = cfg.dget
    config = {}

    # reading the global environ first
    global_env = dict(os.environ.items())
    local_env = dict()

    # update environments with [env] section
    if 'env' in cfg.sections():
        local_env.update(dict(cfg.items('env')))
        global_env.update(local_env)

    # always set the cfg environment
    cfg.set_env(global_env)

    # main circus options
    config['check_delay'] = dget('circus', 'check_delay', 5., float)
    config['endpoint'] = dget('circus', 'endpoint', DEFAULT_ENDPOINT_DEALER)
    config['endpoint_owner'] = dget('circus', 'endpoint_owner', None, str)
    config['pubsub_endpoint'] = dget('circus', 'pubsub_endpoint',
                                     DEFAULT_ENDPOINT_SUB)
    config['multicast_endpoint'] = dget('circus', 'multicast_endpoint',
                                        DEFAULT_ENDPOINT_MULTICAST)
    config['stats_endpoint'] = dget('circus', 'stats_endpoint', None)
    config['statsd'] = dget('circus', 'statsd', False, bool)
    config['umask'] = dget('circus', 'umask', None)
    if config['umask']:
        config['umask'] = int(config['umask'], 8)

    if config['stats_endpoint'] is None:
        config['stats_endpoint'] = DEFAULT_ENDPOINT_STATS
    elif not config['statsd']:
        warnings.warn("You defined a stats_endpoint without "
                      "setting up statsd to True.",
                      DeprecationWarning)
        config['statsd'] = True

    config['warmup_delay'] = dget('circus', 'warmup_delay', 0, int)
    config['httpd'] = dget('circus', 'httpd', False, bool)
    config['httpd_host'] = dget('circus', 'httpd_host', 'localhost', str)
    config['httpd_port'] = dget('circus', 'httpd_port', 8080, int)
    config['debug'] = dget('circus', 'debug', False, bool)
    config['debug_gc'] = dget('circus', 'debug_gc', False, bool)
    config['pidfile'] = dget('circus', 'pidfile')
    config['loglevel'] = dget('circus', 'loglevel')
    config['logoutput'] = dget('circus', 'logoutput')
    config['loggerconfig'] = dget('circus', 'loggerconfig', None)
    config['fqdn_prefix'] = dget('circus', 'fqdn_prefix', None, str)
<<<<<<< HEAD
=======
    config['papa_endpoint'] = dget('circus', 'papa_endpoint', None, str)
    config['py_exe'] = dget('circus', 'py_exe', sys.executable, str)
>>>>>>> 0a702145

    # Initialize watchers, plugins & sockets to manage
    watchers = []
    plugins = []
    sockets = []

    for section in cfg.sections():
        section_items = dict(cfg.items(section))
        if list(section_items.keys()) in [[], ['__name__']]:
            # Skip empty sections
            continue
        if section.startswith("socket:"):
            sock = section_items
            sock['name'] = section.split("socket:")[-1].lower()
            sock['so_reuseport'] = dget(section, "so_reuseport", False, bool)
            sock['replace'] = dget(section, "replace", False, bool)
            sockets.append(sock)

        if section.startswith("plugin:"):
            plugin = section_items
            plugin['name'] = section
            if 'priority' in plugin:
                plugin['priority'] = int(plugin['priority'])
            plugins.append(plugin)

        if section.startswith("watcher:"):
            watcher = watcher_defaults()
            watcher['name'] = section.split("watcher:", 1)[1]

            # create watcher options
            for opt, val in cfg.items(section, noreplace=True):
                if opt in ('cmd', 'args', 'working_dir', 'uid', 'gid'):
                    watcher[opt] = val
                elif opt == 'numprocesses':
                    watcher['numprocesses'] = dget(section, 'numprocesses', 1,
                                                   int)
                elif opt == 'warmup_delay':
                    watcher['warmup_delay'] = dget(section, 'warmup_delay', 0,
                                                   int)
                elif opt == 'executable':
                    watcher['executable'] = dget(section, 'executable', None,
                                                 str)
                # default bool to False
                elif opt in ('on_demand', 'shell', 'send_hup', 'stop_children',
                             'close_child_stderr', 'use_sockets', 'singleton',
                             'copy_env', 'copy_path', 'close_child_stdout'):
                    watcher[opt] = dget(section, opt, False, bool)
                elif opt == 'stop_signal':
                    watcher['stop_signal'] = to_signum(val)
                elif opt == 'max_retry':
                    watcher['max_retry'] = dget(section, "max_retry", 5, int)
                elif opt == 'graceful_timeout':
                    watcher['graceful_timeout'] = dget(
                        section, "graceful_timeout", 30., float)
                elif opt.startswith('stderr_stream') or \
                        opt.startswith('stdout_stream'):
                    stream_name, stream_opt = opt.split(".", 1)
                    watcher[stream_name][stream_opt] = val
                elif opt.startswith('rlimit_'):
                    limit = opt[7:]
                    watcher['rlimits'][limit] = rlimit_value(val)
                elif opt == 'priority':
                    watcher['priority'] = dget(section, "priority", 0, int)
                elif opt.startswith('hooks.'):
                    hook_name = opt[len('hooks.'):]
                    val = [elmt.strip() for elmt in val.split(',', 1)]
                    if len(val) == 1:
                        val.append(False)
                    else:
                        val[1] = to_bool(val[1])

                    watcher['hooks'][hook_name] = val
                # default bool to True
                elif opt in ('check_flapping', 'respawn', 'autostart',
                             'close_child_stdin'):
                    watcher[opt] = dget(section, opt, True, bool)
                else:
                    # freeform
                    watcher[opt] = val

            if watcher['copy_env']:
                watcher['env'] = dict(global_env)
            else:
                watcher['env'] = dict(local_env)

            watchers.append(watcher)

    # making sure we return consistent lists
    name = operator.itemgetter('name')
    watchers.sort(key=name)
    plugins.sort(key=name)
    sockets.sort(key=name)

    # Second pass to make sure env sections apply to all watchers.

    def _extend(target, source):
        for name, value in source:
            if name in target:
                continue
            target[name] = value

    def _expand_vars(target, key, env):
        if isinstance(target[key], str):
            target[key] = replace_gnu_args(target[key], env=env)
        elif isinstance(target[key], dict):
            for k in target[key].keys():
                _expand_vars(target[key], k, env)

    def _expand_section(section, env, exclude=None):
        if exclude is None:
            exclude = ('name', 'env')

        for option in section.keys():
            if option in exclude:
                continue
            _expand_vars(section, option, env)

    # build environment for watcher sections
    for section in cfg.sections():
        if section.startswith('env:'):
            section_elements = section.split("env:", 1)[1]
            watcher_patterns = [s.strip() for s in section_elements.split(',')]
            env_items = dict(cfg.items(section, noreplace=True))

            for pattern in watcher_patterns:
                match = [w for w in watchers if fnmatch(w['name'], pattern)]

                for watcher in match:
                    watcher['env'].update(env_items)

    # expand environment for watcher sections
    for watcher in watchers:
        env = dict(global_env)
        env.update(watcher['env'])
        _expand_section(watcher, env)

    config['watchers'] = watchers
    config['plugins'] = plugins
    config['sockets'] = sockets
    return config<|MERGE_RESOLUTION|>--- conflicted
+++ resolved
@@ -182,11 +182,7 @@
     config['logoutput'] = dget('circus', 'logoutput')
     config['loggerconfig'] = dget('circus', 'loggerconfig', None)
     config['fqdn_prefix'] = dget('circus', 'fqdn_prefix', None, str)
-<<<<<<< HEAD
-=======
-    config['papa_endpoint'] = dget('circus', 'papa_endpoint', None, str)
     config['py_exe'] = dget('circus', 'py_exe', sys.executable, str)
->>>>>>> 0a702145
 
     # Initialize watchers, plugins & sockets to manage
     watchers = []
