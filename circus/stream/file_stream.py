--- conflicted
+++ resolved
@@ -37,13 +37,9 @@
 
     def write_data(self, data):
         # data to write on file
-<<<<<<< HEAD
         file_data = to_str(data['data'])
-=======
-        file_data = s(data['data'])
         if os.linesep != '\n':
             file_data = file_data.replace(os.linesep, '\n')
->>>>>>> 0a702145
 
         # If we want to prefix the stream with the current datetime
         if self._time_format is not None:
