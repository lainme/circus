--- conflicted
+++ resolved
@@ -3,11 +3,8 @@
 import os
 import signal
 import time
-<<<<<<< HEAD
 import sys
-=======
 from random import randint
->>>>>>> baa099dd
 
 from psutil import STATUS_ZOMBIE, STATUS_DEAD, NoSuchProcess
 from zmq.utils.jsonapi import jsonmod as json
@@ -116,11 +113,10 @@
     - **copy_env** -- If True, the environment in which circus is running
       run will be reproduced for the workers. (default: False)
 
-<<<<<<< HEAD
     - **copy_path** -- If True, circusd *sys.path* is sent to the
       process through *PYTHONPATH*. You must activate **copy_env** for
       **copy_path** to work. (default: False)
-=======
+
     - **max_age**: If set after around max_age seconds, the process is
       replaced with a new one.  (default: 0, Disabled)
 
@@ -128,7 +124,6 @@
       max_age. This extra value is to avoid restarting all processes at the
       same time.  A process will live between max_age and
       max_age + max_age_variance seconds.
->>>>>>> baa099dd
 
     - **options** -- extra options for the worker. All options
       found in the configuration file for instance, are passed
@@ -142,12 +137,8 @@
                  rlimits=None, executable=None, stdout_stream=None,
                  stderr_stream=None, stream_backend='thread', priority=0,
                  singleton=False, use_sockets=False, copy_env=False,
-<<<<<<< HEAD
-                 copy_path=False, **options):
-=======
-                 max_age=0, max_age_variance=30,
+                 copy_path=False, max_age=0, max_age_variance=30,
                  **options):
->>>>>>> baa099dd
         self.name = name
         self.use_sockets = use_sockets
         self.res_name = name.lower().replace(" ", "_")
@@ -171,13 +162,9 @@
         self._options = options
         self.singleton = singleton
         self.copy_env = copy_env
-<<<<<<< HEAD
         self.copy_path = copy_path
-
-=======
         self.max_age = int(max_age)
         self.max_age_variance = int(max_age_variance)
->>>>>>> baa099dd
         if singleton and self.numprocesses not in (0, 1):
             raise ValueError("Cannot have %d processes with a singleton "
                              " watcher" % self.numprocesses)
@@ -185,14 +172,9 @@
         self.optnames = (("numprocesses", "warmup_delay", "working_dir",
                       "uid", "gid", "send_hup", "shell", "env", "max_retry",
                       "cmd", "args", "graceful_timeout", "executable",
-<<<<<<< HEAD
-                      "use_sockets", "priority", "copy_env", "copy_path",
-                      "singleton", "stdout_stream_conf", "stderr_stream_conf")
-=======
                       "use_sockets", "priority", "copy_env",
                       "singleton", "stdout_stream_conf", "stderr_stream_conf",
                       "max_age", "max_age_variance")
->>>>>>> baa099dd
                       + tuple(options.keys()))
 
         if not working_dir:
